import os
import json
import unittest
from urllib.parse import parse_qs, urlparse
from pathlib import Path
import warnings
import pystac
import pytest
from requests.exceptions import RetryError

import responses
import requests

import planetary_computer as pc
from planetary_computer.utils import parse_blob_url, is_fsspec_asset, parse_adlfs_url
from planetary_computer.sas import get_token, TOKEN_CACHE
from pystac import Asset, Item, ItemCollection
from pystac_client import ItemSearch


ACCOUNT_NAME = "naipeuwest"
CONTAINER_NAME = "naip"
TOKEN_REQUEST_URL = (
    "https://planetarycomputer.microsoft.com/api/sas/v1/token/naipeuwest/naip"
)

EXP_IMAGE = f"https://{ACCOUNT_NAME}.blob.core.windows.net/{CONTAINER_NAME}/01.tif"
EXP_METADATA = f"https://{ACCOUNT_NAME}.blob.core.windows.net/{CONTAINER_NAME}/01.txt"
EXP_THUMBNAIL = f"https://{ACCOUNT_NAME}.blob.core.windows.net/{CONTAINER_NAME}/01.jpg"

SENTINEL_THUMBNAIL = (
    "https://sentinel2l2a01.blob.core.windows.net/sentinel2-l2/10/T/ET/2020/10/02/"
    "S2B_MSIL2A_20201002T191229_N0212_R056_T10TET_20201004T193349.SAFE"
    "/GRANULE/L2A_T10TET_A018672_20201002T192031/QI_DATA/T10TET_20201002T191229_PVI.tif"
)

PC_SEARCH_URL = "https://planetarycomputer.microsoft.com/api/stac/v1/search"
HERE = Path(__file__).parent


def resolve(item: Item) -> Item:
    item.resolve_links()
    return item


def get_sample_item() -> Item:
    file_path = os.fspath(HERE.joinpath("data-files/sample-item.json"))
    return resolve(Item.from_file(file_path))


def get_sample_zarr_item() -> Item:
    file_path = os.fspath(HERE.joinpath("data-files/sample-zarr-item.json"))
    return resolve(Item.from_file(file_path))


def get_sample_zarr_open_dataset_item() -> Item:
    file_path = os.fspath(
        HERE.joinpath("data-files/sample-zarr-open-dataset-item.json")
    )
    return resolve(Item.from_file(file_path))


def get_sample_tabular_item() -> Item:
    file_path = os.fspath(HERE.joinpath("data-files/sample-tabular-item.json"))
    return resolve(Item.from_file(file_path))


def get_sample_item_collection() -> ItemCollection:
    return ItemCollection([get_sample_item()])


def get_sample_references() -> dict:
    with open(os.fspath(HERE.joinpath("data-files/sample-reference-file.json"))) as f:
        references = json.load(f)
    return references


def get_sample_collection() -> pystac.Collection:
    with open(os.fspath(HERE.joinpath("data-files/sample-collection.json"))) as f:
        collection = json.load(f)
    return pystac.Collection.from_dict(collection)


class TestSigning(unittest.TestCase):
    def assertRootResolved(self, item: Item) -> None:
        root_link = item.get_root_link()
        self.assertIsNotNone(root_link)
        assert root_link  # for type checker
        self.assertTrue(root_link.is_resolved())

    def assertSigned(self, url: str) -> None:
        # Ensure the signed item has an "se" URL parameter added to it,
        # which indicates it has been signed
        parsed_url = urlparse(url)
        query_params = parse_qs(parsed_url.query)
        self.assertIsNotNone(query_params["se"])

    def test_parse_blob_url(self) -> None:
        account, container = parse_blob_url(urlparse(EXP_IMAGE))
        self.assertEqual(ACCOUNT_NAME, account)
        self.assertEqual(CONTAINER_NAME, container)

    def test_signed_url(self) -> None:
        self.assertSigned(pc.sign(EXP_IMAGE))

    def test_unsigned_assets(self) -> None:
        item = get_sample_item()

        # Simple test to ensure the sample image has the data we're expecting
        self.assertEqual(EXP_IMAGE, item.assets["image"].href)
        self.assertEqual(EXP_METADATA, item.assets["metadata"].href)
        self.assertEqual(EXP_THUMBNAIL, item.assets["thumbnail"].href)

    def verify_signed_urls_in_item(self, signed_item: Item) -> None:
        for key in ["image", "metadata", "thumbnail"]:
            signed_url = signed_item.assets[key].href
            self.assertSigned(signed_url)

    def verify_asset_owner(self, signed_item: Item) -> None:
        for asset in signed_item.assets.values():
            self.assertIs(asset.owner, signed_item)

    def test_signed_assets(self) -> None:
        signed_item = pc.sign(get_sample_item())
        self.verify_signed_urls_in_item(signed_item)
        self.verify_asset_owner(signed_item)
        self.assertRootResolved(signed_item)

    def test_read_signed_asset(self) -> None:
        signed_href = pc.sign(SENTINEL_THUMBNAIL)
        r = requests.get(signed_href)
        self.assertEqual(r.status_code, 200)

    def test_signed_item_collection(self) -> None:
        signed_item_collection = pc.sign(get_sample_item_collection())
        self.assertEqual(len(list(signed_item_collection)), 1)
        for signed_item in signed_item_collection:
            self.verify_signed_urls_in_item(signed_item)
            self.assertRootResolved(signed_item)

    def test_search_and_sign(self) -> None:
        # Filter out a resource warning coming from within the pystac-client search
        warnings.simplefilter("ignore", ResourceWarning)

        search = ItemSearch(
            url=PC_SEARCH_URL,
            bbox=(-73.21, 43.99, -73.12, 44.05),
            collections=CONTAINER_NAME,
            limit=1,
            max_items=1,
<<<<<<< HEAD
            datetime="2018",
=======
            datetime="2018-01-01/2018-12-31",
>>>>>>> 14f4df85
        )
        signed_item_collection = pc.sign(search)
        self.assertEqual(len(list(signed_item_collection)), 1)
        for signed_item in signed_item_collection:
            self.verify_signed_urls_in_item(signed_item)

    def test_sign_assets_deprecated(self) -> None:
        item = get_sample_item()
        with self.assertWarns(FutureWarning):
            pc.sign_assets(item)

    def test_public_api(self) -> None:
        item = get_sample_item()

        self.assertEqual(type(pc.sign(item)), type(pc.sign_item(item)))
        self.assertEqual(
            type(pc.sign(item.assets["image"])),
            type(pc.sign_asset(item.assets["image"])),
        )
        self.assertEqual(
            type(pc.sign(item.assets["image"].href)),
            type(pc.sign_url(item.assets["image"].href)),
        )

    def test_get_token(self) -> None:
        result = get_token(account_name=ACCOUNT_NAME, container_name=CONTAINER_NAME)
        self.assertIn(TOKEN_REQUEST_URL, TOKEN_CACHE)
        self.assertIsInstance(result.token, str)
        self.assertEqual(result.token, TOKEN_CACHE[TOKEN_REQUEST_URL].token)

        result2 = get_token(account_name=ACCOUNT_NAME, container_name=CONTAINER_NAME)
        self.assertIs(result, result2)

    def test_sign_zarr_item(self) -> None:
        item = get_sample_zarr_item()
        result = pc.sign(item)
        self.assertIn(
            "credential",
            result.assets["zarr-abfs"].extra_fields["xarray:storage_options"],
        )
        self.assertRootResolved(item)

    def test_sign_zarr_open_dataset_item(self) -> None:
        item = get_sample_zarr_open_dataset_item()
        result = pc.sign(item)
        self.assertIn(
            "credential",
            result.assets["zarr-abfs"].extra_fields["xarray:open_kwargs"][
                "storage_options"
            ],
        )
        self.assertRootResolved(item)

    def test_sign_zarr_open_dataset_nested_item(self) -> None:
        # nest inside backend_kwargs
        item = get_sample_zarr_open_dataset_item()
        extra_fields = item.assets["zarr-abfs"].extra_fields
        extra_fields["xarray:open_kwargs"]["backend_kwargs"][
            "storage_options"
        ] = extra_fields["xarray:open_kwargs"].pop("storage_options")

        result = pc.sign(item)
        self.assertIn(
            "credential",
            result.assets["zarr-abfs"].extra_fields["xarray:open_kwargs"][
                "backend_kwargs"
            ]["storage_options"],
        )
        self.assertRootResolved(item)

    def test_sign_tabular_item(self) -> None:
        item = get_sample_tabular_item()
        result = pc.sign(item)
        self.assertIn(
            "credential", result.assets["data"].extra_fields["table:storage_options"]
        )
        self.assertRootResolved(item)

    def test_sign_vrt(self) -> None:
        vrt_string = Path(HERE / "data-files/stacit.vrt").read_text()
        self.assertEqual(vrt_string.count("?st"), 0)
        result = pc.sign(vrt_string)
        self.assertGreater(result.count("?st"), 0)

    def test_sign_references_file(self) -> None:
        references = get_sample_references()
        result = pc.sign(references)
        for v in result["templates"].values():
            self.assertSigned(v)

    def test_no_double_sign_url(self) -> None:
        result = pc.sign(SENTINEL_THUMBNAIL)
        result2 = pc.sign(result)
        assert result == result2

    def test_sign_item_dict(self) -> None:
        item_dict = get_sample_item().to_dict()
        result = pc.sign(item_dict)
        self.assertSigned(result["assets"]["image"]["href"])

    def test_sign_fsspec_item_dict(self) -> None:
        item_dict = get_sample_zarr_open_dataset_item().to_dict()
        result = pc.sign(item_dict)
        self.assertIn(
            "credential",
            result["assets"]["zarr-abfs"]["xarray:open_kwargs"]["storage_options"],
        )

    def test_sign_unknown_raises(self) -> None:
        with self.assertRaisesRegex(TypeError, r"Invalid type"):
            pc.sign(object())

    def test_sign_feature_collection(self) -> None:
        item = get_sample_item()
        feature_collection = pystac.ItemCollection([item]).to_dict()
        result = pc.sign(feature_collection)
        self.assertSigned(result["features"][0]["assets"]["image"]["href"])

    def test_sign_item_inplace(self) -> None:
        item = get_sample_item()
        result = pc.sign(item)
        assert result is not item

        result = pc.sign(item, copy=False)
        assert result is item
        self.assertSigned(result.assets["image"].href)

    def test_sign_asset_inplace(self) -> None:
        asset = get_sample_item().assets["image"]
        result = pc.sign(asset)
        assert result is not asset

        result = pc.sign(asset, copy=False)
        assert result is asset
        self.assertSigned(asset.href)

    def test_sign_item_collection_inplace(self) -> None:
        item_collection = pystac.ItemCollection([get_sample_item()])
        result = pc.sign(item_collection)
        assert result is not item_collection

        result = pc.sign(item_collection, copy=False)
        assert result is item_collection
        self.assertSigned(item_collection[0].assets["image"].href)

    def test_sign_collection(self) -> None:
        collection = get_sample_collection()
        result = pc.sign(collection)
        assert result is not collection
        asset = result.assets["zarr-abfs"]
        self.assertIn(
            "credential",
            asset.extra_fields["xarray:open_kwargs"]["storage_options"],
        )

        result = pc.sign(collection, copy=False)
        assert result is collection
        asset = result.assets["zarr-abfs"]
        self.assertIn(
            "credential",
            asset.extra_fields["xarray:open_kwargs"]["storage_options"],
        )

    def test_sign_collection_dict(self) -> None:
        collection_dict = get_sample_collection().to_dict()
        result = pc.sign(collection_dict)
        self.assertIn(
            "credential",
            result["assets"]["zarr-abfs"]["xarray:open_kwargs"]["storage_options"],
        )

    def test_sign_inplace(self) -> None:
        item = get_sample_item()
        result = pc.sign_inplace(item)
        self.assertIs(result, item)
        self.assertSigned(result.assets["image"].href)


class TestUtils(unittest.TestCase):
    def test_parse_adlfs_url(self) -> None:
        result = parse_adlfs_url("abfs://my-container/my/path.ext")
        self.assertEqual(result, "my-container")

        result = parse_adlfs_url("az://my-container/my/path.ext")
        self.assertEqual(result, "my-container")

        result = parse_adlfs_url("s3://my-container/my/path.ext")
        self.assertIsNone(result)

        result = parse_adlfs_url("https://planetarycomputer.microsoft.com")
        self.assertIsNone(result)

    def test_is_fsspec_url(self) -> None:
        asset = Asset(
            "adlfs://my-container/my/path.ext",
            extra_fields={"table:storage_options": {"account_name": "foo"}},
        )
        self.assertTrue(is_fsspec_asset(asset))

        asset = Asset(
            "adlfs://my-container/my/path.ext",
            extra_fields={"table:storage_options": {}},
        )
        self.assertFalse(is_fsspec_asset(asset))

        asset = Asset("adlfs://my-container/my/path.ext")
        self.assertFalse(is_fsspec_asset(asset))

        asset = Asset(
            "adlfs://my-container/my/path.ext",
            extra_fields={"xarray:storage_options": {"account_name": "foo"}},
        )
        self.assertTrue(is_fsspec_asset(asset))

        asset = Asset(
            "adlfs://my-container/my/path.ext",
            extra_fields={"xarray:storage_options": {}},
        )
        self.assertFalse(is_fsspec_asset(asset))

        asset = Asset("adlfs://my-container/my/path.ext")
        self.assertFalse(is_fsspec_asset(asset))


@responses.activate
def test_retry() -> None:
    TOKEN_CACHE.clear()
    rsp1 = responses.Response(
        method="GET",
        url="https://planetarycomputer.microsoft.com/api/sas/v1/token/naipeuwest/naip",
        status=503,
    )
    responses.add(rsp1)

    with pytest.raises(RetryError):
        get_token("naipeuwest", "naip")

    assert rsp1.call_count == 11<|MERGE_RESOLUTION|>--- conflicted
+++ resolved
@@ -148,11 +148,7 @@
             collections=CONTAINER_NAME,
             limit=1,
             max_items=1,
-<<<<<<< HEAD
-            datetime="2018",
-=======
             datetime="2018-01-01/2018-12-31",
->>>>>>> 14f4df85
         )
         signed_item_collection = pc.sign(search)
         self.assertEqual(len(list(signed_item_collection)), 1)
